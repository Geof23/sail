--- conflicted
+++ resolved
@@ -73,17 +73,10 @@
 
     state_of_mind->io            = io;
     state_of_mind->own_io        = own_io;
-<<<<<<< HEAD
-    state_of_mind->state         = NULL;
-    state_of_mind->plugin_info   = plugin_info;
-    state_of_mind->plugin        = NULL;
-    state_of_mind->write_options = NULL;
-=======
     state_of_mind->write_options = NULL;
     state_of_mind->state         = NULL;
     state_of_mind->plugin_info   = plugin_info;
     state_of_mind->plugin        = NULL;
->>>>>>> de2a419f
 
     SAIL_TRY_OR_CLEANUP(load_plugin_by_plugin_info(context, state_of_mind->plugin_info, &state_of_mind->plugin),
                         /* cleanup */ destroy_hidden_state(state_of_mind));
@@ -126,17 +119,10 @@
 
     state_of_mind->io            = io;
     state_of_mind->own_io        = own_io;
-<<<<<<< HEAD
-    state_of_mind->state         = NULL;
-    state_of_mind->plugin_info   = plugin_info;
-    state_of_mind->plugin        = NULL;
-    state_of_mind->write_options = NULL;
-=======
     state_of_mind->write_options = NULL;
     state_of_mind->state         = NULL;
     state_of_mind->plugin_info   = plugin_info;
     state_of_mind->plugin        = NULL;
->>>>>>> de2a419f
 
     SAIL_TRY_OR_CLEANUP(load_plugin_by_plugin_info(context, state_of_mind->plugin_info, &state_of_mind->plugin),
                         /* cleanup */ destroy_hidden_state(state_of_mind));
@@ -152,10 +138,7 @@
     SAIL_TRY_OR_CLEANUP(state_of_mind->plugin->v2->write_init_v2(state_of_mind->io, state_of_mind->write_options, &state_of_mind->state),
                         /* cleanup */ state_of_mind->plugin->v2->write_finish_v2(&state_of_mind->state, state_of_mind->io),
                                       destroy_hidden_state(state_of_mind));
-<<<<<<< HEAD
 
-=======
->>>>>>> de2a419f
     *state = state_of_mind;
 
     return 0;
