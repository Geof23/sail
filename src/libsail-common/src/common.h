/*  This file is part of SAIL (https://github.com/smoked-herring/sail)

    Copyright (c) 2020 Dmitry Baryshev

    The MIT License

    Permission is hereby granted, free of charge, to any person obtaining a copy
    of this software and associated documentation files (the "Software"), to deal
    in the Software without restriction, including without limitation the rights
    to use, copy, modify, merge, publish, distribute, sublicense, and/or sell
    copies of the Software, and to permit persons to whom the Software is
    furnished to do so, subject to the following conditions:

    The above copyright notice and this permission notice shall be included in all
    copies or substantial portions of the Software.

    THE SOFTWARE IS PROVIDED "AS IS", WITHOUT WARRANTY OF ANY KIND, EXPRESS OR
    IMPLIED, INCLUDING BUT NOT LIMITED TO THE WARRANTIES OF MERCHANTABILITY,
    FITNESS FOR A PARTICULAR PURPOSE AND NONINFRINGEMENT. IN NO EVENT SHALL THE
    AUTHORS OR COPYRIGHT HOLDERS BE LIABLE FOR ANY CLAIM, DAMAGES OR OTHER
    LIABILITY, WHETHER IN AN ACTION OF CONTRACT, TORT OR OTHERWISE, ARISING FROM,
    OUT OF OR IN CONNECTION WITH THE SOFTWARE OR THE USE OR OTHER DEALINGS IN THE
    SOFTWARE.
*/

#ifndef SAIL_COMMON_H
#define SAIL_COMMON_H

#ifdef SAIL_BUILD
    #include "error.h"
    #include "export.h"
#else
    #include <sail-common/error.h>
    #include <sail-common/export.h>
#endif

/*
 * Common data structures and functions used across SAIL, both in libsail and in image codecs.
 */

/* Pixel format */
enum SailPixelFormat {

    /*
     * Unknown or unsupported pixel format that cannot be parsed by SAIL.
     */
    SAIL_PIXEL_FORMAT_UNKNOWN,

    /*
     * Pixel format used to write images with default parameters. Codecs detect an actual
     * pixel format to write automatically in this case.
     */
    SAIL_PIXEL_FORMAT_AUTO,

    /*
     * Copy the source pixels as is without converting them to a different pixel format.
     * This pixel format can be used in reading and writing operations.
     * If pixels are compressed with some compression algorithm (e.g. RLE),
     * reading operations still unpack them.
     */
    SAIL_PIXEL_FORMAT_SOURCE,

    /*
     * Formats with unknown pixel representation/model.
     */
    SAIL_PIXEL_FORMAT_BPP1,
    SAIL_PIXEL_FORMAT_BPP2,
    SAIL_PIXEL_FORMAT_BPP4,
    SAIL_PIXEL_FORMAT_BPP8,
    SAIL_PIXEL_FORMAT_BPP16,
    SAIL_PIXEL_FORMAT_BPP24,
    SAIL_PIXEL_FORMAT_BPP32,
    SAIL_PIXEL_FORMAT_BPP48,
    SAIL_PIXEL_FORMAT_BPP64,
    SAIL_PIXEL_FORMAT_BPP72,
    SAIL_PIXEL_FORMAT_BPP96,
    SAIL_PIXEL_FORMAT_BPP128,

    /*
     * Indexed formats with palette.
     */
    SAIL_PIXEL_FORMAT_BPP1_INDEXED,
    SAIL_PIXEL_FORMAT_BPP2_INDEXED,
    SAIL_PIXEL_FORMAT_BPP4_INDEXED,
    SAIL_PIXEL_FORMAT_BPP8_INDEXED,
    SAIL_PIXEL_FORMAT_BPP16_INDEXED,

    /*
     * Grayscale formats.
     */
    SAIL_PIXEL_FORMAT_BPP1_GRAYSCALE,
    SAIL_PIXEL_FORMAT_BPP2_GRAYSCALE,
    SAIL_PIXEL_FORMAT_BPP4_GRAYSCALE,
    SAIL_PIXEL_FORMAT_BPP8_GRAYSCALE,
    SAIL_PIXEL_FORMAT_BPP16_GRAYSCALE,

    SAIL_PIXEL_FORMAT_BPP4_GRAYSCALE_ALPHA,
    SAIL_PIXEL_FORMAT_BPP8_GRAYSCALE_ALPHA,
    SAIL_PIXEL_FORMAT_BPP16_GRAYSCALE_ALPHA,
    SAIL_PIXEL_FORMAT_BPP32_GRAYSCALE_ALPHA,

    /*
     * Packed formats.
     */
    SAIL_PIXEL_FORMAT_BPP16_RGB555,
    SAIL_PIXEL_FORMAT_BPP16_BGR555,
    SAIL_PIXEL_FORMAT_BPP16_RGB565,
    SAIL_PIXEL_FORMAT_BPP16_BGR565,

    /*
     * RGB formats.
     */
    SAIL_PIXEL_FORMAT_BPP24_RGB,
    SAIL_PIXEL_FORMAT_BPP24_BGR,

    SAIL_PIXEL_FORMAT_BPP48_RGB,
    SAIL_PIXEL_FORMAT_BPP48_BGR,

    /*
     * RGBA/X formats. X = unused color channel with a random value.
     */
    SAIL_PIXEL_FORMAT_BPP32_RGBX,
    SAIL_PIXEL_FORMAT_BPP32_BGRX,
    SAIL_PIXEL_FORMAT_BPP32_XRGB,
    SAIL_PIXEL_FORMAT_BPP32_XBGR,
    SAIL_PIXEL_FORMAT_BPP32_RGBA,
    SAIL_PIXEL_FORMAT_BPP32_BGRA,
    SAIL_PIXEL_FORMAT_BPP32_ARGB,
    SAIL_PIXEL_FORMAT_BPP32_ABGR,

    SAIL_PIXEL_FORMAT_BPP64_RGBX,
    SAIL_PIXEL_FORMAT_BPP64_BGRX,
    SAIL_PIXEL_FORMAT_BPP64_XRGB,
    SAIL_PIXEL_FORMAT_BPP64_XBGR,
    SAIL_PIXEL_FORMAT_BPP64_RGBA,
    SAIL_PIXEL_FORMAT_BPP64_BGRA,
    SAIL_PIXEL_FORMAT_BPP64_ARGB,
    SAIL_PIXEL_FORMAT_BPP64_ABGR,

    /*
     * CMYK formats.
     */
    SAIL_PIXEL_FORMAT_BPP32_CMYK,
    SAIL_PIXEL_FORMAT_BPP64_CMYK,

    /*
     * YCbCr formats.
     */
    SAIL_PIXEL_FORMAT_BPP24_YCBCR,

    /*
     * YCCK formats.
     */
    SAIL_PIXEL_FORMAT_BPP32_YCCK,

    /*
     * LAB formats.
     */
    SAIL_PIXEL_FORMAT_BPP24_CIE_LAB,
    SAIL_PIXEL_FORMAT_BPP48_CIE_LAB,
};

/* Image properties. */
enum SailImageProperty {

    /* Image needs flipping vertically. */
    SAIL_IMAGE_PROPERTY_FLIPPED_VERTICALLY = 1 << 0,

    /*
     * Image is interlaced. Only sail_image.source_properties can have this property.
     * Reading operations never output interlaced images, that's why sail_image.properties
     * never has it.
     */
    SAIL_IMAGE_PROPERTY_INTERLACED         = 1 << 1,
};

/* Pixels compression types. */
enum SailCompression {

    /* Compression is unsupported. */
    SAIL_COMPRESSION_UNSUPPORTED,

    /* Unknown compression. */
    SAIL_COMPRESSION_UNKNOWN,

    /* No compression at all. */
    SAIL_COMPRESSION_NONE,

    SAIL_COMPRESSION_ADOBE_DEFLATE, /* Deflate compression, as recognized by Adobe. */
    SAIL_COMPRESSION_CCITT_FAX3,    /* CCITT Group 3 fax encoding. */
    SAIL_COMPRESSION_CCITT_FAX4,    /* CCITT Group 4 fax encoding. */
    SAIL_COMPRESSION_CCITT_RLE,     /* CCITT modified Huffman RLE. */
    SAIL_COMPRESSION_CCITT_RLEW,    /* #1 w/ word alignment. */
    SAIL_COMPRESSION_CCITT_T4,      /* CCITT T.4 (TIFF 6 name). */
    SAIL_COMPRESSION_CCITT_T6,      /* CCITT T.6 (TIFF 6 name). */
    SAIL_COMPRESSION_DCS,           /* Kodak DCS encoding. */
    SAIL_COMPRESSION_DEFLATE,       /* Deflate compression. */
    SAIL_COMPRESSION_IT8_BL,        /* IT8 Binary line art. */
    SAIL_COMPRESSION_IT8_CTPAD,     /* IT8 CT w/padding. */
    SAIL_COMPRESSION_IT8_LW,        /* IT8 Linework RLE. */
    SAIL_COMPRESSION_IT8_MP,        /* IT8 Monochrome picture. */
    SAIL_COMPRESSION_JBIG,          /* ISO JBIG. */
    SAIL_COMPRESSION_JPEG,          /* %JPEG DCT compression. */
    SAIL_COMPRESSION_JPEG2000,      /* Leadtools JPEG2000. */
    SAIL_COMPRESSION_LERC,          /* ESRI Lerc codec. */
    SAIL_COMPRESSION_LZMA,          /* LZMA2. */
    SAIL_COMPRESSION_LZW,           /* Lempel-Ziv  & Welch. */
    SAIL_COMPRESSION_NEXT,          /* NeXT 2-bit RLE. */
    SAIL_COMPRESSION_OJPEG,         /* !6.0 JPEG. */
    SAIL_COMPRESSION_PACKBITS,      /* Macintosh RLE. */
    SAIL_COMPRESSION_PIXAR_FILM,    /* Pixar companded 10bit LZW. */
    SAIL_COMPRESSION_PIXAR_LOG,     /* Pixar companded 11bit ZIP. */
    SAIL_COMPRESSION_RLE,           /* RLE compression. */
    SAIL_COMPRESSION_SGI_LOG,       /* SGI Log Luminance RLE. */
    SAIL_COMPRESSION_SGI_LOG24,     /* SGI Log 24-bit packed. */
    SAIL_COMPRESSION_T43,           /* !TIFF/FX T.43 colour by layered JBIG compression. */
    SAIL_COMPRESSION_T85,           /* !TIFF/FX T.85 JBIG compression. */
    SAIL_COMPRESSION_THUNDERSCAN,   /* ThunderScan RLE. */
    SAIL_COMPRESSION_WEBP,          /* WEBP. */
    SAIL_COMPRESSION_ZSTD,          /* ZSTD. */
};

<<<<<<< HEAD
/* Meta data type. */
enum SailMetaData {

    /* Some unknown meta_data type. */
    SAIL_META_DATA_UNKNOWN,

    SAIL_META_DATA_ARTIST,
    SAIL_META_DATA_AUTHOR,
    SAIL_META_DATA_COMMENT,
    SAIL_META_DATA_COMPUTER,
    SAIL_META_DATA_COPYRIGHT,
    SAIL_META_DATA_CREATION_TIME,
    SAIL_META_DATA_DESCRIPTION,
    SAIL_META_DATA_DISCLAIMER,
    SAIL_META_DATA_DOCUMENT,
    SAIL_META_DATA_HEX_EXIF,
    SAIL_META_DATA_HEX_IPTC,
    SAIL_META_DATA_HEX_XMP,
    SAIL_META_DATA_LABEL,
    SAIL_META_DATA_MAKE,
    SAIL_META_DATA_MODEL,
    SAIL_META_DATA_NAME,
    SAIL_META_DATA_PRINTER,
    SAIL_META_DATA_RESOLUTION_UNIT,
    SAIL_META_DATA_SOFTWARE,
    SAIL_META_DATA_SOURCE,
    SAIL_META_DATA_TITLE,
    SAIL_META_DATA_URL,
    SAIL_META_DATA_WARNING,
    SAIL_META_DATA_XMP,
    SAIL_META_DATA_X_RESOLUTION,
    SAIL_META_DATA_Y_RESOLUTION,
=======
/* Resolution units. */
enum SailResolutionUnit {

    SAIL_RESOLUTION_UNIT_UNKNOWN,
    SAIL_RESOLUTION_UNIT_MICROMETER,
    SAIL_RESOLUTION_UNIT_CENTIMETER,
    SAIL_RESOLUTION_UNIT_METER,
    SAIL_RESOLUTION_UNIT_INCH,
>>>>>>> 06beb5cf
};

/* Codec features. */
enum SailCodecFeature {

    /* Ability to read or write static images. */
    SAIL_CODEC_FEATURE_STATIC      = 1 << 0,

    /* Ability to read or write animated images. */
    SAIL_CODEC_FEATURE_ANIMATED    = 1 << 1,

    /* Ability to read or write multi-frame (but not animated) images. */
    SAIL_CODEC_FEATURE_MULTI_FRAME = 1 << 2,

    /* Ability to read or write simple image meta data like JPEG comments. */
    SAIL_CODEC_FEATURE_META_DATA   = 1 << 3,

    /* Ability to read or write EXIF meta data. */
    SAIL_CODEC_FEATURE_EXIF        = 1 << 4,

    /* Ability to read or write interlaced images. */
    SAIL_CODEC_FEATURE_INTERLACED  = 1 << 5,

    /* Ability to read or write embedded ICC profiles. */
    SAIL_CODEC_FEATURE_ICCP        = 1 << 6,
};

/* Read or write options. */
enum SailIoOption {

    /* Instruction to read or write simple image meta data like JPEG comments. */
    SAIL_IO_OPTION_META_DATA  = 1 << 0,

    /* Instruction to read or write EXIF meta data. */
    SAIL_IO_OPTION_EXIF       = 1 << 1,

    /* Instruction to write interlaced images. Specifying this option for reading operations has no effect. */
    SAIL_IO_OPTION_INTERLACED = 1 << 2,

    /* Instruction to read or write embedded ICC profile. */
    SAIL_IO_OPTION_ICCP       = 1 << 3,
};

#endif<|MERGE_RESOLUTION|>--- conflicted
+++ resolved
@@ -220,7 +220,6 @@
     SAIL_COMPRESSION_ZSTD,          /* ZSTD. */
 };
 
-<<<<<<< HEAD
 /* Meta data type. */
 enum SailMetaData {
 
@@ -253,7 +252,8 @@
     SAIL_META_DATA_XMP,
     SAIL_META_DATA_X_RESOLUTION,
     SAIL_META_DATA_Y_RESOLUTION,
-=======
+};
+
 /* Resolution units. */
 enum SailResolutionUnit {
 
@@ -262,7 +262,6 @@
     SAIL_RESOLUTION_UNIT_CENTIMETER,
     SAIL_RESOLUTION_UNIT_METER,
     SAIL_RESOLUTION_UNIT_INCH,
->>>>>>> 06beb5cf
 };
 
 /* Codec features. */
