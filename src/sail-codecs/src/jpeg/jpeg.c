--- conflicted
+++ resolved
@@ -234,15 +234,9 @@
         SAIL_TRY(sail_malloc(&jpeg_state->extra_scan_line, src_bytes_per_line));
     }
 
-<<<<<<< HEAD
     /* Read meta data. */
     if (jpeg_state->read_options->io_options & SAIL_IO_OPTION_META_DATA) {
         SAIL_TRY_OR_CLEANUP(fetch_meta_data(jpeg_state->decompress_context, &(*image)->meta_data_node),
-=======
-    /* Fetch meta info. */
-    if (jpeg_state->read_options->io_options & SAIL_IO_OPTION_META_INFO) {
-        SAIL_TRY_OR_CLEANUP(fetch_meta_info(jpeg_state->decompress_context, &(*image)->meta_entry_node),
->>>>>>> 22df693c
                             /* cleanup */ sail_destroy_image(*image));
     }
 
